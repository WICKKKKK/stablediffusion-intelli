--- conflicted
+++ resolved
@@ -8,22 +8,13 @@
 
 ## News
 
-<<<<<<< HEAD
+
 **March 24, 2023**
 
 *Stable UnCLIP 2.1*
 
 - New stable diffusion finetune (_Stable unCLIP 2.1_, [HuggingFace](https://huggingface.co/stabilityai/)) at 768x768 resolution,  based on SD2.1-768. This model allows for image variations and mixing operations as described in [*Hierarchical Text-Conditional Image Generation with CLIP Latents*](https://arxiv.org/abs/2204.06125), and, thanks to its modularity, can be combined with other models such as [KARLO](https://github.com/kakaobrain/karlo). Comes in two variants: [*Stable unCLIP-L*](https://huggingface.co/stabilityai/stable-diffusion-2-1-unclip/blob/main/sd21-unclip-l.ckpt) and [*Stable unCLIP-H*](https://huggingface.co/stabilityai/stable-diffusion-2-1-unclip/blob/main/sd21-unclip-h.ckpt), which are conditioned on CLIP ViT-L and ViT-H image embeddings, respectively. Instructions are available [here](doc/UNCLIP.MD).
 
-=======
-**February 27, 2023**
-
-*Stable UnCLIP 2.1*
-- New stable diffusion finetune (_Stable unCLIP 2.1_, [HuggingFace](https://huggingface.co/stabilityai/)) at 768x768 resolution, 
-based on SD2.1-768. This model allows for image variations and mixing operations as described in [*Hierarchical Text-Conditional Image Generation with CLIP Latents*](https://arxiv.org/abs/2204.06125), and, thanks to its modularity, can be combined with other models
-such as [KARLO](https://github.com/kakaobrain/karlo). Comes in two variants: [*Stable unCLIP-L*](https://huggingface.co/stabilityai/stable-diffusion-2-1-unclip/blob/main/sd21-unclip-l.ckpt) and [*Stable unCLIP-H*](https://huggingface.co/stabilityai/stable-diffusion-2-1-unclip/blob/main/sd21-unclip-h.ckpt), which are conditioned on CLIP
-ViT-L and ViT-H image embeddings, respectively. Instructions are available [here](doc/UNCLIP.MD).
->>>>>>> e04300bb
 
 **December 7, 2022**
 
@@ -154,7 +145,6 @@
 For this reason `use_ema=False` is set in the configuration, otherwise the code will try to switch from
 non-EMA to EMA weights. 
 
-<<<<<<< HEAD
 #### Enable Intel® Extension for PyTorch* optimizations in Text-to-Image script
 
 If you're planning on running Text-to-Image on Intel® CPU, try to sample an image with TorchScript and Intel® Extension for PyTorch* optimizations. Intel® Extension for PyTorch* extends PyTorch by enabling up-to-date features optimizations for an extra performance boost on Intel® hardware. It can optimize memory layout of the operators to Channel Last memory format, which is generally beneficial for Intel CPUs, take advantage of the most advanced instruction set available on a machine, optimize operators and many more.
@@ -189,10 +179,6 @@
 # SD2.1-base
 MALLOC_CONF=oversize_threshold:1,background_thread:true,metadata_thp:auto,dirty_decay_ms:9000000000,muzzy_decay_ms:9000000000 python -m intel_extension_for_pytorch.cpu.launch --ninstance <number of an instance> --enable_jemalloc scripts/txt2img.py --prompt \"a corgi is playing guitar, oil on canvas\" --ckpt <path/to/model.ckpt/> --config configs/stable-diffusion/intel/v2-inference-bf16.yaml --precision full --device cpu --torchscript --ipex --bf16
 ```
-=======
-### Stable unCLIP
-See [doc/UNCLIP.MD](doc/UNCLIP.MD).
->>>>>>> e04300bb
 
 ### Image Modification with Stable Diffusion
 
